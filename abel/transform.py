--- conflicted
+++ resolved
@@ -85,20 +85,9 @@
         See note below for description of quadrants. 
         Default is ``(True, True, True, True)``, which uses all quadrants.
 
-<<<<<<< HEAD
-        (1) symmetry_axis = 0  (vertical)
-
-        ::
-
-           Combine:  Q01 = Q0 + Q1, Q23 = Q2 + Q3
-           inverse image   AQ01 | AQ01
-                           -----o-----
-                           AQ23 | AQ23
-=======
     transform_options : tuple
         Additional arguments passed to the individual transform functions.
         See the documentation for the individual transform method for options.
->>>>>>> 72afea83
 
     center_options : tuple
         Additional arguments to be passed to the centering function.
